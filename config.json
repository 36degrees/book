--- conflicted
+++ resolved
@@ -13,18 +13,11 @@
         "styles.md": { "disabled": true, "lab": "lab6.py" },
         "chrome.md": { "disabled": true, "lab": "lab7.py" },
 
-<<<<<<< HEAD
         "forms.md": { "disabled": true, "lab": "lab8.py" },
         "scripts.md": { "disabled": true, "lab": "lab9.py" },
+        "security.md": { "disabled": true, "lab": "lab11.py" },
+
         "reflow.md": { "disabled": true, "lab": "lab10.py" },
-        "security.md": { "disabled": true, "lab": "lab11.py" },
-=======
-        "forms.md": { "disabled": true },
-        "scripts.md": { "disabled": true },
-        "security.md": { "disabled": true },
->>>>>>> fa1e09e7
-
-        "reflow.md": { "disabled": true },
         "visual-effects.md": { "disabled": true },
         "rendering-architecture.md": { "disabled": true, "lab": "lab13.py" },
 
