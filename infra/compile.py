#!/usr/bin/env python3

import ast
import json
import warnings
import outlines

INDENT = 2

class AST39(ast.NodeTransformer):
    def visit_Num(self, node):
        return ast.Constant(node.n)
    def visit_Str(self, node):
        return ast.Constant(node.s)
    def visit_NameConstant(self, node):
        return ast.Constant(node.value)
    def visit_Ellipsis(self, node):
        return ast.Constant(node)
    def visit_ExtSlice(self, node):
        return ast.Tuple([self.generic_visit(d) for d in node.dims])
    def visit_Index(self, node):
        return node.value

    @classmethod
    def parse(cls, str, name='<unknown>'):
        tree = ast.parse(str, name)
        if hasattr(ast, "NameConstant"):
            return ast.fix_missing_locations(cls().visit(tree))
        else:
            return tree

    @staticmethod
    def unparse(tree, explain=False):
        if hasattr(ast, "unparse"):
            return ast.unparse(tree)
        elif explain:
            return "/* Please convert to Python: " + ast.dump(tree) + " */"
        else:
            return ast.dump(tree)

class UnsupportedConstruct(AssertionError): pass

class MissingHint(Exception):
    def __init__(self, tree, key, hint, error=None):
        if not error:
            self.message = f"Could not find {key} key for `{AST39.unparse(tree)}`"
        else:
            self.message = error
        self.key = key
        self.tree = tree
        self.hint = hint

ISSUES = []

WRAP_DISABLED = False

def test_mode():
    global WRAP_DISABLED
    WRAP_DISABLED = True

def catch_issues(f):
    def wrapped(tree, *args, **kwargs):
        try:
            try:
                return f(tree, *args, **kwargs)
            except AssertionError as e:
                if WRAP_DISABLED: raise e
                return find_hint(tree, "js", error=e)
        except MissingHint as e:
            if WRAP_DISABLED: raise e
            ISSUES.append(e)
            return "/* " + AST39.unparse(tree) + " */"
    return wrapped

HINTS = []

def read_hints(f):
    global HINTS
    hints = json.load(f)
    for h in hints:
        assert "line" not in h or isinstance(h["line"], int)
        assert "code" in h
        s = AST39.parse(h["code"])
        assert isinstance(s, ast.Module)
        assert len(s.body) == 1
        assert isinstance(s.body[0], ast.Expr)
        h["ast"] = s.body[0].value
        h["used"] = False
    HINTS = hints
    
def find_hint(t, key, error=None):
    for h in HINTS:
        if "line" in h and h["line"] != t.lineno: continue
        if ast.dump(h["ast"]) != ast.dump(t): continue
        if key not in h: continue
        break
    else:
        hint = {"line": t.lineno, "code": AST39.unparse(t, explain=True), key: "???"}
        raise MissingHint(t, key, hint, error=error)
    h["used"] = True
    return h[key]

def check_args(args, ctx):
    assert not args.vararg, ast.dump(args)
    assert not args.kwonlyargs, ast.dump(args)
    assert not args.kw_defaults, ast.dump(args)
    assert not args.kwarg, ast.dump(args)
    out = []
    defaults = ([None] * len(args.args) + args.defaults)[-len(args.args):]
    for i, (arg, default) in enumerate(zip(args.args, defaults)):
        assert not arg.annotation
        if ctx.type == "class" and i == 0:
            assert arg.arg == "self"
        else:
            if default:
                out.append(arg.arg + " = " + compile_expr(default, ctx))
            else:
                out.append(arg.arg)
    return out

RENAME_METHODS = {
    "lower": "toLowerCase",
    "upper": "toUpperCase",
    "strip": "trim",
    "append": "push",
    "pop": "pop",
    "startswith": "startsWith",
    "endswith": "endsWith",
    "find": "indexOf",
    "copy": "slice",
}

RENAME_FNS = {
    "int": "parseInt",
    "float": "parseFloat",
    "print": "console.log",
}

IMPORTS = [] # Filled in as import statements are read

LIBRARY_METHODS = [
    # socket
    "connect",
    "wrap_socket",
    "send",
    "makefile",
    "readline",
    "read",
    "close",

    # tkinter
    "pack",
    "bind",
    "delete",
    "create_text",
    "create_rectangle",
    "create_line",
    "create_polygon",

    # tkinter.font
    "metrics",
    "measure",

    # stuff the compiler needs
    "toString",
    "init",
]

OUR_FNS = []
OUR_CLASSES = []
OUR_CONSTANTS = []
OUR_METHODS = []

FILES = []

<<<<<<< HEAD
OUR_SYNC_METHODS = ["get_metric", "__repr__", "__init__"]
=======
EXPORTS = []
>>>>>>> 7f53fe29

def load_outline(ol):
    for item in ol:
        if isinstance(item, outlines.IfMain): continue
        elif isinstance(item, outlines.Const):
            OUR_CONSTANTS.extend(item.names)
        elif isinstance(item, outlines.Function):
            OUR_FNS.append(item.name)
        elif isinstance(item, outlines.Class):
            OUR_CLASSES.append(item.name)
            for subitem in item.fns:
                if isinstance(subitem, outlines.Const): continue
                elif isinstance(subitem, outlines.Function):
                    OUR_METHODS.append(subitem.name)
                else:
                    raise ValueError(subitem)
        else:
            raise ValueError(item)
    THEIR_STUFF = set(LIBRARY_METHODS) | set(RENAME_METHODS) | set(RENAME_FNS)
    OUR_STUFF = set(OUR_FNS) | set(OUR_METHODS) | set(OUR_CLASSES) | set(OUR_CONSTANTS)

    mixed_types = set(OUR_FNS) & set(OUR_CLASSES)
    assert not mixed_types, f"Names defined as both class and function: {mixed_types}"
    our_their = (set(LIBRARY_METHODS) | set(RENAME_METHODS)) & set(OUR_METHODS)
    assert not our_their, f"Methods defined by both our code and libraries: {our_their}"
    our_their = set(RENAME_FNS) & set(OUR_FNS)
    assert not our_their, f"Functions defined by our code shadow builtins: {our_their}"

def compile_method(base, name, args, ctx):
    base_js = compile_expr(base, ctx)
    args_js = [compile_expr(arg, ctx) for arg in args]
    if name == "bind": # Needs special handling due to "this"
        assert len(args) == 2
        return base_js + ".bind(" + args_js[0] + ", (e) => " + args_js[1] + "(e))"
    elif name == "makefile":
        assert len(args) == 2
        return "await " + base_js + ".makefile(" + ", ".join(args_js) + ")"
    elif name in LIBRARY_METHODS:
        return base_js + "." + name + "(" + ", ".join(args_js) + ")"
    elif name in OUR_METHODS:
        if name in OUR_SYNC_METHODS:
            return base_js + "." + name + "(" + ", ".join(args_js) + ")"
        else:
            return "await " + base_js + "." + name + "(" + ", ".join(args_js) + ")"
    elif name in RENAME_METHODS:
        return base_js + "." + RENAME_METHODS[name] + "(" + ", ".join(args_js) + ")"
    elif isinstance(base, ast.Name) and base.id == "self":
        return base_js + "." + name + "(" + ", ".join(args_js) + ")"
    elif base_js in IMPORTS:
        return base_js + "." + name + "(" + ", ".join(args_js) + ")"
    elif name == "format":
        assert isinstance(base, ast.Constant)
        assert isinstance(base.value, str)
        parts = base.value.split("{}")
        assert len(parts) == len(args) + 1
        out = ""
        for part, arg in zip(parts, [None] + args_js):
            assert "{" not in part
            if arg: out += " + " + arg
            if part: out += " + " + compile_expr(ast.Constant(part), ctx)
        return "(" + out[3:] + ")"
    elif name == "encode":
        assert len(args) == 1
        assert isinstance(args[0], ast.Constant)
        assert args[0].value == "utf8"
        return base_js
    elif name == "extend":
        assert len(args) == 1
        return "Array.prototype.push.apply(" + base_js + ", " + args_js[0] + ")"
    elif name == "join":
        assert len(args) == 1
        return args_js[0] + ".join(" + base_js + ")"
    elif name == "isspace":
        assert len(args) == 0
        return "/^\s*$/.test(" + base_js + ")"
    elif name == "isalnum":
        assert len(args) == 0
        return "/^[a-zA-Z0-9]+$/.test(" + base_js + ")"
    elif name == "items":
        assert len(args) == 0
        return "Object.entries(" + base_js + ")"
    elif name == "get":
        assert 1 <= len(args) <= 2
        default = args_js[1] if len(args) == 2 else "null"
        return "(" + base_js + "?.[" + args_js[0] + "] ?? " + default + ")"
    elif name == "split":
        assert 0 <= len(args) <= 2
        if len(args) == 0:
            return base_js + ".trim().split(/\s+/)"
        elif len(args) == 1:
            return base_js + ".split(" + args_js[0] + ")"
        else:
            return "pysplit(" + base_js + ", " + args_js[0] + ", " + args_js[1] + ")"
    elif name == "rsplit":
        assert len(args) == 2
        return "pyrsplit(" + base_js + ", " + args_js[0] + ", " + args_js[1] + ")"
    elif name == "count":
        assert len(args) == 1
        return base_js + ".split(" + args_js[0] + ").length - 1"
    else:
        raise UnsupportedConstruct()

def compile_function(name, args, ctx):
    args_js = [compile_expr(arg, ctx) for arg in args]
    if name in RENAME_FNS:
        return RENAME_FNS[name] + "(" + ", ".join(args_js) + ")"
    elif name in OUR_FNS:
        EXPORTS.append(name)
        return "await " + name + "(" + ", ".join(args_js) + ")"
    elif name in OUR_CLASSES:
        return "await (new " + name + "()).init(" + ", ".join(args_js) + ")"
    elif name == "str":
        assert len(args) == 1
        return args_js[0] + ".toString()"
    elif name == "len":
        assert len(args) == 1
        return args_js[0] + ".length"
    elif name == "ord":
        assert len(args) == 1
        return args_js[0] + ".charCodeAt(0)"
    elif name == "isinstance":
        assert len(args) == 2
        return args_js[0] + " instanceof " + args_js[1]
    elif name == "sum":
        assert len(args) == 1
        return args_js[0] + ".reduce((a, v) => a + v, 0)"
    elif name == "max":
        assert 1 <= len(args) <= 2
        if len(args) == 1:
            return args_js[0] + ".reduce((a, v) => Math.max(a, v))"
        else:
            return "Math.max(" + args_js[0] + ", " + args_js[1] + ")"
    elif name == "breakpoint":
        assert isinstance(args[0], ast.Constant)
        assert isinstance(args[0].value, str)
        return "await breakpoint.event(" + ", ".join(args_js) + ")"
    elif name == "min":
        assert 1 <= len(args) <= 2
        if len(args) == 1:
            return args_js[0] + ".reduce((a, v) => Math.min(a, v))"
        else:
            return "Math.min(" + args_js[0] + ", " + args_js[1] + ")"
    elif name == "repr":
        assert len(args) == 1
        return args_js[0] + ".toString()"
    elif name == "open":
        assert len(args) == 1
        assert isinstance(args[0], ast.Str)
        FILES.append(args[0].s)
        return "filesystem.open(" + args_js[0] + ")"
    elif name == "enumerate":
        assert len(args) == 1
        return args_js[0] + ".entries()"
    else:
        raise UnsupportedConstruct()

def op2str(op):
    if isinstance(op, ast.Add): return "+"
    elif isinstance(op, ast.Sub): return "-"
    elif isinstance(op, ast.USub): return "-"
    elif isinstance(op, ast.Mult): return "*"
    elif isinstance(op, ast.Div): return "/"
    elif isinstance(op, ast.Not): return "!"
    elif isinstance(op, ast.Gt): return ">"
    elif isinstance(op, ast.Lt): return "<"
    elif isinstance(op, ast.GtE): return ">="
    elif isinstance(op, ast.LtE): return "<="
    elif isinstance(op, ast.Eq): return "==="
    elif isinstance(op, ast.NotEq): return "!=="
    elif isinstance(op, ast.And): return "&&"
    elif isinstance(op, ast.Or): return "||"
    else:
        raise UnsupportedConstruct()

def lhs_targets(tree):
    if isinstance(tree, ast.Name):
        return set([tree.id])
    elif isinstance(tree, ast.Tuple):
        return set().union(*[lhs_targets(t) for t in tree.elts])
    elif isinstance(tree, ast.Attribute):
        return set()
    elif isinstance(tree, ast.Subscript):
        return set()
    else:
        raise UnsupportedConstruct()
    
def compile_lhs(tree, ctx):
    targets = lhs_targets(tree)
    for target in targets:
        if target not in ctx:
            ctx[target] = True
    return compile_expr(tree, ctx)

class Context(dict):
    def __init__(self, type, parent):
        super().__init__(self)
        self.type = type
        self.parent = parent

    def __contains__(self, i):
        return (super().__contains__(i)) or (i in self.parent)

    def __getitem__(self, i):
        if super().__contains__(self, i):
            return super().__getitem__(i)
        else:
            return self.parent[i]

    def is_global(self, i):
        if self.type == "module":
            return True
        elif super().__contains__(i):
            return False
        else:
            return self.parent.is_global(i)

@catch_issues
def compile_expr(tree, ctx):
    if isinstance(tree, ast.Subscript):
        lhs = compile_expr(tree.value, ctx)
        if isinstance(tree.slice, ast.Slice):
            assert not tree.slice.step
            lower = tree.slice.lower and compile_expr(tree.slice.lower, ctx)
            upper = tree.slice.upper and compile_expr(tree.slice.upper, ctx)
            if lower and upper:
                return lhs + ".slice(" + lower + ", " + upper + ")"
            elif upper:
                return lhs + ".slice(0, " + upper + ")"
            elif lower:
                return lhs + ".slice(" + lower + ")"
            else:
                return lhs + ".slice()"
        else:
            rhs = compile_expr(tree.slice, ctx)
            if rhs == "(-1)":
                return lhs + "[" + lhs + ".length - 1]"
            else:
                return lhs + "[" + rhs + "]"
    elif isinstance(tree, ast.Call):
        args = tree.args[:]
        if tree.keywords:
            names = []
            vals = []
            for kwarg in tree.keywords:
                assert kwarg.arg
                names.append(ast.Constant(kwarg.arg))
                vals.append(kwarg.value)
            args += [ast.Dict(names, vals)]

        if isinstance(tree.func, ast.Attribute):
            return "(" + compile_method(tree.func.value, tree.func.attr, args, ctx) + ")"
        elif isinstance(tree.func, ast.Name) and tree.func.id == "sorted":
            assert len(tree.args) == 1
            assert len(tree.keywords) == 1
            assert tree.keywords[0].arg == 'key'
            assert isinstance(tree.keywords[0].value, ast.Name)
            base = compile_expr(args[0], ctx)
            return "(" + base + ".slice().sort(comparator(" + tree.keywords[0].value.id + ")))"
        elif isinstance(tree.func, ast.Name):
            return "(" + compile_function(tree.func.id, args, ctx) + ")"
        else:
            raise UnsupportedConstruct()
    elif isinstance(tree, ast.UnaryOp):
        rhs = compile_expr(tree.operand, ctx)
        if isinstance(tree.op, ast.Not): rhs = "truthy(" + rhs + ")"
        return "(" + op2str(tree.op) + rhs + ")"
    elif isinstance(tree, ast.BinOp):
        lhs = compile_expr(tree.left, ctx)
        rhs = compile_expr(tree.right, ctx)
        if isinstance(tree.op, ast.FloorDiv):
            return "Math.trunc(" + lhs + " / " + rhs + ")"
        else:
            return "(" + lhs + " " + op2str(tree.op) + " " + rhs + ")"
    elif isinstance(tree, ast.BoolOp):
        parts = ["truthy("+compile_expr(val, ctx)+")" for val in tree.values]
        return "(" + (" " + op2str(tree.op) + " ").join(parts) + ")"
    elif isinstance(tree, ast.Compare):
        lhs = compile_expr(tree.left, ctx)
        conjuncts = []
        for op, comp in zip(tree.ops, tree.comparators):
            rhs = compile_expr(comp, ctx)
            if (isinstance(op, ast.In) or isinstance(op, ast.NotIn)):
                negate = isinstance(op, ast.NotIn)
                if isinstance(comp, ast.Str):
                    cmp = "===" if negate else "!=="
                    conjuncts.append("(" + rhs + ".indexOf(" + lhs + ") " + cmp + " -1)")
                elif isinstance(comp, ast.List):
                    assert isinstance(tree.left, ast.Name) or \
                        (isinstance(tree.left, ast.Subscript) and
                         isinstance(tree.left.value, ast.Name))
                    op = " !== " if negate else " === "
                    parts = [lhs + op + compile_expr(v, ctx) for v in comp.elts]
                    conjuncts.append("(" + (" && " if negate else " || ").join(parts) + ")")
                else:
                    t = find_hint(tree, "type")
                    assert t in ["str", "dict", "list"]
                    cmp = "===" if negate else "!=="
                    if t in ["str", "list"]:
                        conjuncts.append("(" + rhs + ".indexOf(" + lhs + ") " + cmp + " -1)")
                    elif t == "dict":
                        conjuncts.append("(typeof " + rhs + "[" + lhs + "] " + cmp + " \"undefined\")")
            elif isinstance(op, ast.Eq) and \
                 (isinstance(comp, ast.List) or isinstance(tree.left, ast.List)):
                conjuncts.append("(JSON.stringify(" + lhs + ") === JSON.stringify(" + rhs + "))")
            else:
                conjuncts.append("(" + lhs + " " + op2str(op) + " " + rhs + ")")
            lhs = rhs
        if len(conjuncts) == 1:
            return conjuncts[0]
        else:
            return "(" + " && ".join(conjuncts) + ")"
    elif isinstance(tree, ast.IfExp):
        test = compile_expr(tree.test, ctx)
        ift = compile_expr(tree.body, ctx)
        iff = compile_expr(tree.orelse, ctx)
        return "(" + test + " ? " + ift + " : " + iff + ")"
    elif isinstance(tree, ast.ListComp):
        assert len(tree.generators) == 1
        gen = tree.generators[0]
        out = compile_expr(gen.iter, ctx)
        ctx2 = Context("expr", ctx)
        arg = compile_lhs(gen.target, ctx2)
        assert not gen.is_async
        for if_clause in gen.ifs:
            e = compile_expr(if_clause, ctx2)
            out += ".filter((" + arg + ") => " + e + ")"
        e = compile_expr(tree.elt, ctx2)
        out += ".map((" + arg + ") => " + e + ")"
        return out
    elif isinstance(tree, ast.Attribute):
        base = compile_expr(tree.value, ctx)
        return base + "." + tree.attr
    elif isinstance(tree, ast.Dict):
        assert all(isinstance(k, ast.Str) for k in tree.keys)
        pairs = [compile_expr(k, ctx) + ": " + compile_expr(v, ctx) for k, v in zip(tree.keys, tree.values)]
        return "{" + ", ".join(pairs) + "}"
    elif isinstance(tree, ast.Tuple) or isinstance(tree, ast.List):
        return "[" + ", ".join([compile_expr(a, ctx) for a in tree.elts]) + "]"
    elif isinstance(tree, ast.Name):
        assert tree.id == "self" or tree.id in ctx, f"Could not find variable {tree.id}"
        if tree.id == "self":
            return "this"
        elif tree.id in IMPORTS:
            return tree.id
        elif ctx.is_global(tree.id):
            return "constants.{}".format(tree.id)
        else:
            return tree.id
    elif isinstance(tree, ast.Constant):
        if isinstance(tree.value, str):
            return compile_str(tree.value)
        elif isinstance(tree.value, bool):
            return "true" if tree.value else "false"
        elif isinstance(tree.value, int):
            return repr(tree.value)
        elif isinstance(tree.value, float):
            return repr(tree.value)
        elif tree.value is None:
            return "null"
        else:
            raise UnsupportedConstruct()
    else:
        raise UnsupportedConstruct()

def compile_str(s):
    out = repr(s)
    if out[0] == out[-1] == "'" and '"' not in out:
        out = '"' + out[1:-1] + '"'
    return out

def flatten_ifs(tree):
    parts = [(tree.test, tree.body)]
    while len(tree.orelse) == 1 and isinstance(tree.orelse[0], ast.If):
        tree = tree.orelse[0]
        parts.append((tree.test, tree.body))
    if tree.orelse:
        parts.append((None, tree.orelse))
    return parts

@catch_issues
def compile(tree, ctx, indent=0):
    if isinstance(tree, ast.Import):
        assert len(tree.names) == 1
        assert not tree.names[0].asname
        name = tree.names[0].name
        ctx[name] = True
        IMPORTS.append(name)

        return " " * indent + "// Please configure the '" + name + "' module"
    elif isinstance(tree, ast.ClassDef):
        assert not tree.bases
        assert not tree.keywords
        assert not tree.decorator_list
        ctx[tree.name] = True
        ctx2 = Context("class", ctx)
        parts = [compile(part, indent=indent + INDENT, ctx=ctx2) for part in tree.body]
        EXPORTS.append(tree.name)
        return " " * indent + "class " + tree.name + " {\n" + "\n\n".join(parts) + "\n}"
    elif isinstance(tree, ast.FunctionDef):
        assert not tree.decorator_list
        assert not tree.returns
        args = check_args(tree.args, ctx)

        ctx2 = Context("function", ctx)
        for arg in tree.args.args:
            ctx2[arg.arg] = True
        body = "\n".join([compile(line, indent=indent + INDENT, ctx=ctx2) for line in tree.body])

        if tree.name == "__init__":
            # JS constructors cannot be async, so we move that to a builder method
            assert ctx.type == "class"
            def_line = " " * indent + "async init(" + ", ".join(args) + ") {\n"
            ret_line = "\n" + " " * (indent + INDENT) + "return this;"
            last_line = "\n" + " " * indent + "}"
            return def_line + body + ret_line + last_line
        elif tree.name == "__repr__":
            # This actually defines a 'toString' operator
            assert ctx.type == "class"
            def_line = " " * indent + "toString(" + ", ".join(args) + ") {\n"
            last_line = "\n" + " " * indent + "}"
            return def_line + body + last_line
        else:
            kw = "" if ctx.type == "class" else "function "
            def_line = kw + tree.name + "(" + ", ".join(args) + ") {\n"
            if ctx.type != "class" or tree.name not in OUR_SYNC_METHODS:
                def_line = "async " + def_line
            last_line = "\n" + " " * indent + "}"
            return " " * indent + def_line + body + last_line
    elif isinstance(tree, ast.Expr) and ctx.type == "module" and \
         isinstance(tree.value, ast.Constant) and isinstance(tree.value.value, str):
        cmt = " " * indent + "// "
        return cmt + tree.value.value.strip("\n").replace("\n", "\n" + cmt)
    elif isinstance(tree, ast.Expr):
        return " " * indent + compile_expr(tree.value, ctx) + ";"
    elif isinstance(tree, ast.Assign):
        assert len(tree.targets) == 1

        targets = lhs_targets(tree.targets[0])
        ins = set([target in ctx for target in targets])
        if True in ins and False in ins:
            kw = "let " + ", ".join([target for target in targets if target not in ctx]) + "; "
        elif ctx.type in ["class"]: kw = ""
        elif False in ins and ctx.type != "module":
            kw = "let "
        else: kw = ""

        lhs = compile_lhs(tree.targets[0], ctx)
        rhs = compile_expr(tree.value, ctx)
        return " " * indent + kw + lhs + " = " + rhs + ";"
    elif isinstance(tree, ast.AugAssign):
        targets = lhs_targets(tree.target)
        for target in targets:
            assert target in ctx
        lhs = compile_lhs(tree.target, ctx)
        rhs = compile_expr(tree.value, ctx)
        return " " * indent + lhs + " " + op2str(tree.op) + "= " + rhs + ";"
    elif isinstance(tree, ast.Assert):
        test = compile_expr(tree.test, ctx)
        msg = compile_expr(tree.msg, ctx) if tree.msg else ""
        return " " * indent + "if (!truthy(" + test + ")) throw Error(" + msg + ");"
    elif isinstance(tree, ast.Return):
        ret = compile_expr(tree.value, ctx) if tree.value else None
        return " " * indent + "return" + (" " + ret if ret else "") + ";"
    elif isinstance(tree, ast.While):
        assert not tree.orelse
        test = compile_expr(tree.test, ctx)
        out = " " * indent + "while (" + test + ") {\n"
        out += "\n".join([compile(line, indent=indent + INDENT, ctx=ctx) for line in tree.body])
        out += "\n" + " " * indent + "}"
        return out
    elif isinstance(tree, ast.For):
        assert not tree.orelse
        ctx2 = Context("for", ctx)
        lhs = compile_lhs(tree.target, ctx2)
        rhs = compile_expr(tree.iter, ctx)
        body = "\n".join([compile(line, indent=indent + INDENT, ctx=ctx2) for line in tree.body])
        fstline = " " * indent + "for (let " + lhs + " of " + rhs + ") {\n"
        return fstline + body + "\n" + " " * indent + "}"
    elif isinstance(tree, ast.If) and ctx.type == "module":
        test = tree.test
        assert isinstance(test, ast.Compare)
        assert isinstance(test.left, ast.Name)
        assert test.left.id == "__name__"
        assert len(test.comparators) == 1
        if isinstance(test.comparators[0], ast.Str):
            s = test.comparators[0].s
        else:
            assert isinstance(test.comparators[0], ast.Constant)
            assert isinstance(test.comparators[0].value, str)
            s = test.comparators[0].value
        assert s == "__main__"
        assert len(test.ops) == 1
        assert isinstance(test.ops[0], ast.Eq)
        return " " * indent + "// Requires a test harness"
    elif isinstance(tree, ast.If):
        if not tree.orelse and tree.test.lineno == tree.body[0].lineno:
            assert len(tree.body) == 1
            ctx2 = Context(ctx.type, ctx)
            test = compile_expr(tree.test, ctx)
            body = compile(tree.body[0], indent=indent, ctx=ctx2)
            return " " * indent + "if (truthy(" + test + ")) " + body.strip()
        else:
            parts = flatten_ifs(tree)
            out = " " * indent

            # This block handles variables defined in all branches of an if statement
            ctxs = []
            for test, body in parts:
                ctx2 = Context(ctx.type, ctx)
                ctxs.append(ctx2)
                for line in body: compile(line, ctx=ctx2)

            intros = set.intersection(*[set(ctx2) for ctx2 in ctxs]) - set(ctx)
            if intros:
                for name in intros: ctx[name] = True
                out += "let " + ",".join(intros) + ";\n" + " " * indent

            for i, (test, body) in enumerate(parts):
                ctx2 = Context(ctx.type, ctx)
                body_js = "\n".join([compile(line, indent=indent + INDENT, ctx=ctx2) for line in body])
                if not i and test:
                    test_js = compile_expr(test, ctx)
                    out += "if (truthy(" + test_js + ")) {\n"
                elif i and test:
                    test_js = compile_expr(test, ctx)
                    out += " else if (truthy(" + test_js + ")) {\n"
                elif not test:
                    out += " else {\n"
                out += body_js + "\n"
                out += " " * indent + "}"

            return out
    elif isinstance(tree, ast.Try):
        assert not tree.orelse
        assert not tree.finalbody
        assert len(tree.handlers) == 1
        out = " " * indent + "try {\n"
        ctx2 = Context(ctx.type, ctx)
        body_js = "\n".join([compile(line, indent=indent + INDENT, ctx=ctx2) for line in tree.body])
        out += body_js + "\n"
        out += " " * indent + "} catch {\n"
        handler = tree.handlers[0]
        assert not handler.name
        ctx3 = Context(ctx.type, ctx)
        if handler.type:
            assert isinstance(handler.type, ast.Name)
            assert handler.type.id.endswith("Error")
        catch_js = "\n".join([compile(line, indent=indent + INDENT, ctx=ctx3) for line in handler.body])
        out += catch_js + "\n"
        out += " " * indent + "}"
        return out
    elif isinstance(tree, ast.With):
        assert not tree.type_comment
        assert len(tree.items) == 1
        item = tree.items[0]
        var = item.optional_vars if item.optional_vars else ast.Name("_ctx")
        assert isinstance(var, ast.Name)
        out = compile(ast.Assign([var], item.context_expr), indent=indent, ctx=ctx) + "\n"
        out += "\n".join([compile(line, indent=indent, ctx=ctx) for line in tree.body]) + "\n"
        out += compile(ast.Expr(ast.Call(ast.Attribute(var, "close"), [], [])),
                       indent=indent, ctx=ctx)
        return out
    elif isinstance(tree, ast.Continue):
        return " " * indent + "continue;"
    elif isinstance(tree, ast.Break):
        return " " * indent + "break;"
    elif isinstance(tree, ast.Pass):
        return ""
    else:
        raise UnsupportedConstruct()
    
def compile_module(tree, name, use_js_modules):
    assert isinstance(tree, ast.Module)
    ctx = Context("module", {})

    items = [compile(item, indent=0, ctx=ctx) for item in tree.body]

    exports = ""
    rt_imports = ""
    render_imports = ""
    if use_js_modules:
        if len(EXPORTS) > 0:
            exports = "export {{ {} }};".format(",".join(EXPORTS))

        imports_str = "import {{ {} }} from \"./{}\";"

        rt_imports_arr = [ 'breakpoint', 'pysplit', 'truthy' ]
        rt_imports = imports_str.format(",".join(rt_imports_arr), "rt-module.js")

        render_imports_array = [ 'tkinter', 'socket' ]
        render_imports = imports_str.format(",".join(render_imports_array), "render.js")

    return "{}\n{}\n{}\n{}\n\n{}".format(
        exports, rt_imports, render_imports, "export const constants = {};", "\n\n".join(items))

if __name__ == "__main__":
    import sys, os
    import argparse

    MIN_PYTHON = (3, 7)
    if sys.version_info < MIN_PYTHON:
        sys.exit("Python %s.%s or later is required.\n" % MIN_PYTHON)

    parser = argparse.ArgumentParser(description="Compiles each chapter's Python code to JavaScript")
    parser.add_argument("--hints", default=None, type=argparse.FileType())
    parser.add_argument("--indent", default=2, type=int)
    parser.add_argument("--use-js-modules", action="store_true", default=False)
    parser.add_argument("python", type=argparse.FileType())
    parser.add_argument("javascript", type=argparse.FileType("w"))
    args = parser.parse_args()

    name = os.path.basename(args.python.name)
    assert name.endswith(".py")
    if args.hints: read_hints(args.hints)
    INDENT = args.indent
    tree = AST39.parse(args.python.read(), args.python.name)
    load_outline(outlines.outline(tree))
    js = compile_module(tree, name[:-len(".py")], args.use_js_modules)

    for fn in FILES:
        path = os.path.join(os.path.dirname(args.python.name), fn)
        with open(path) as f:
            js += "\nfilesystem.register(" + repr(fn) + ", " + json.dumps(f.read()) + ");\n"
            
    args.javascript.write(js)

    issues = 0
    for i in ISSUES:
        print(i.message)
        if i.hint:
            print("  Hint:", json.dumps(i.hint), file=sys.stderr)
        issues += 1

    for h in HINTS:
        if h["used"]: continue
        h2 = h.copy()
        del h2["used"]
        del h2["ast"]
        print(f"Unused hint: {json.dumps(h2)}", file=sys.stderr)
        issues += 1

    sys.exit(issues)
<|MERGE_RESOLUTION|>--- conflicted
+++ resolved
@@ -171,13 +171,11 @@
 OUR_CONSTANTS = []
 OUR_METHODS = []
 
+OUR_SYNC_METHODS = ["__repr__", "__init__"]
+
 FILES = []
 
-<<<<<<< HEAD
-OUR_SYNC_METHODS = ["get_metric", "__repr__", "__init__"]
-=======
 EXPORTS = []
->>>>>>> 7f53fe29
 
 def load_outline(ol):
     for item in ol:
