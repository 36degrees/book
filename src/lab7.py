"""
This file compiles the code in Web Browser Engineering,
up to and including Chapter 7 (Handling Buttons and Links),
without exercises.
"""

import socket
import ssl
import tkinter
import tkinter.font

def request(url):
    scheme, url = url.split("://", 1)
    assert scheme in ["http", "https"], \
        "Unknown scheme {}".format(scheme)

    if (url.find("/") >= 0):
        host, path = url.split("/", 1)
    else:
        host, path = url, ""

    path = "/" + path
    port = 80 if scheme == "http" else 443

    if ":" in host:
        host, port = host.split(":", 1)
        port = int(port)

    s = socket.socket(
        family=socket.AF_INET,
        type=socket.SOCK_STREAM,
        proto=socket.IPPROTO_TCP,
    )
    s.connect((host, port))

    if scheme == "https":
        ctx = ssl.create_default_context()
        s = ctx.wrap_socket(s, server_hostname=host)

    s.send(("GET {} HTTP/1.0\r\n".format(path) +
            "Host: {}\r\n\r\n".format(host)).encode("utf8"))
    response = s.makefile("r", encoding="utf8", newline="\r\n")

    statusline = response.readline()
    version, status, explanation = statusline.split(" ", 2)
    assert status == "200", "{}: {}".format(status, explanation)

    headers = {}
    while True:
        line = response.readline()
        if line == "\r\n": break
        header, value = line.split(":", 1)
        headers[header.lower()] = value.strip()

    body = response.read()
    s.close()

    return headers, body

def resolve_url(url, current):
    if "://" in url:
        return url
    elif url.startswith("/"):
        scheme, hostpath = current.split("://", 1)
        host, oldpath = hostpath.split("/", 1)
        return scheme + "://" + host + url
    else:
        dir, _ = current.rsplit("/", 1)
        while url.startswith("../"):
            url = url[3:]
            if dir.count("/") == 2: continue
            dir, _ = dir.rsplit("/", 1)
        return dir + "/" + url

class Text:
    def __init__(self, text, parent):
        self.text = text
        self.children = []
        self.parent = parent

    def __repr__(self):
        return repr(self.text)

class Element:
    def __init__(self, tag, attributes, parent):
        self.tag = tag
        self.attributes = attributes
        self.children = []
        self.parent = parent

    def __repr__(self):
        attrs = [" " + k + "=\"" + v + "\"" for k, v  in self.attributes.items()]
        return "<" + self.tag + "".join(attrs) + ">"

def print_tree(node, indent=0):
    print(" " * indent, node)
    for child in node.children:
        print_tree(child, indent + 2)

def tree_to_list(tree, list):
    list.append(tree)
    for child in tree.children:
        tree_to_list(child, list)
    return list

class HTMLParser:
    def __init__(self, body):
        self.body = body
        self.unfinished = []

    def parse(self):
        text = ""
        in_tag = False
        for c in self.body:
            if c == "<":
                in_tag = True
                if text: self.add_text(text)
                text = ""
            elif c == ">":
                in_tag = False
                self.add_tag(text)
                text = ""
            else:
                text += c
        if not in_tag and text:
            self.add_text(text)
        return self.finish()

    def get_attributes(self, text):
        parts = text.split()
        tag = parts[0].lower()
        attributes = {}
        for attrpair in parts[1:]:
            if "=" in attrpair:
                key, value = attrpair.split("=", 1)
                if len(value) > 2 and value[0] in ["'", "\""]:
                    value = value[1:-1]
                attributes[key.lower()] = value
            else:
                attributes[attrpair.lower()] = ""
        return tag, attributes

    def add_text(self, text):
        if text.isspace(): return
        self.implicit_tags(None)
        parent = self.unfinished[-1]
        node = Text(text, parent)
        parent.children.append(node)

    SELF_CLOSING_TAGS = [
        "area", "base", "br", "col", "embed", "hr", "img", "input",
        "link", "meta", "param", "source", "track", "wbr",
    ]

    def add_tag(self, tag):
        tag, attributes = self.get_attributes(tag)
        if tag.startswith("!"): return
        self.implicit_tags(tag)

        if tag.startswith("/"):
            if len(self.unfinished) == 1: return
            node = self.unfinished.pop()
            parent = self.unfinished[-1]
            parent.children.append(node)
        elif tag in self.SELF_CLOSING_TAGS:
            parent = self.unfinished[-1]
            node = Element(tag, attributes, parent)
            parent.children.append(node)
        else:
            parent = self.unfinished[-1] if self.unfinished else None
            node = Element(tag, attributes, parent)
            self.unfinished.append(node)

    HEAD_TAGS = [
        "base", "basefont", "bgsound", "noscript",
        "link", "meta", "title", "style", "script",
    ]

    def implicit_tags(self, tag):
        while True:
            open_tags = [node.tag for node in self.unfinished]
            if open_tags == [] and tag != "html":
                self.add_tag("html")
            elif open_tags == ["html"] \
                 and tag not in ["head", "body", "/html"]:
                if tag in self.HEAD_TAGS:
                    self.add_tag("head")
                else:
                    self.add_tag("body")
            elif open_tags == ["html", "head"] and \
                 tag not in ["/head"] + self.HEAD_TAGS:
                self.add_tag("/head")
            else:
                break

    def finish(self):
        while len(self.unfinished) > 1:
            node = self.unfinished.pop()
            parent = self.unfinished[-1]
            parent.children.append(node)
        return self.unfinished.pop()

class CSSParser:
    def __init__(self, s):
        self.s = s
        self.i = 0

    def whitespace(self):
        while self.i < len(self.s) and self.s[self.i].isspace():
            self.i += 1

    def literal(self, literal):
        assert self.i < len(self.s) and self.s[self.i] == literal
        self.i += 1

    def word(self):
        start = self.i
        while self.i < len(self.s):
            if self.s[self.i].isalnum() or self.s[self.i] in "#-.%":
                self.i += 1
            else:
                break
        assert self.i > start
        return self.s[start:self.i]

    def pair(self):
        prop = self.word()
        self.whitespace()
        self.literal(":")
        self.whitespace()
        val = self.word()
        return prop.lower(), val

    def ignore_until(self, chars):
        while self.i < len(self.s):
            if self.s[self.i] in chars:
                return self.s[self.i]
            else:
                self.i += 1

    def body(self):
        pairs = {}
        while self.i < len(self.s) and self.s[self.i] != "}":
            try:
                prop, val = self.pair()
                pairs[prop.lower()] = val
                self.whitespace()
                self.literal(";")
                self.whitespace()
            except AssertionError:
                why = self.ignore_until([";", "}"])
                if why == ";":
                    self.literal(";")
                    self.whitespace()
                else:
                    break
        return pairs

    def selector(self):
        out = TagSelector(self.word().lower())
        self.whitespace()
        while self.i < len(self.s) and self.s[self.i] != "{":
            tag = self.word()
            descendant = TagSelector(tag.lower())
            out = DescendantSelector(out, descendant)
            self.whitespace()
        return out

    def parse(self):
        rules = []
        while self.i < len(self.s):
            try:
                self.whitespace()
                selector = self.selector()
                self.literal("{")
                self.whitespace()
                body = self.body()
                self.literal("}")
                rules.append((selector, body))
            except AssertionError:
                why = self.ignore_until(["}"])
                if why == "}":
                    self.literal("}")
                    self.whitespace()
                else:
                    break
        return rules
    
class TagSelector:
    def __init__(self, tag):
        self.tag = tag
        self.priority = 1

    def matches(self, node):
        return isinstance(node, Element) and self.tag == node.tag

class DescendantSelector:
    def __init__(self, ancestor, descendant):
        self.ancestor = ancestor
        self.descendant = descendant
        self.priority = ancestor.priority + descendant.priority
            
    def matches(self, node):
        if not self.descendant.matches(node): return False
        while node.parent:
            if self.ancestor.matches(node.parent): return True
            node = node.parent
        return False

INHERITED_PROPERTIES = {
    "font-size": "16px",
    "font-style": "normal",
    "font-weight": "normal",
    "color": "black",
}

def compute_style(node, property, value):
    if property == "font-size":
        if value.endswith("px"):
            return value
        elif value.endswith("%"):
            if node.parent:
                parent_font_size = node.parent.style["font-size"]
            else:
                parent_font_size = INHERITED_PROPERTIES["font-size"]
            node_pct = float(value[:-1]) / 100
            parent_px = float(parent_font_size[:-2])
            return str(node_pct * parent_px) + "px"
        else:
            return None
    else:
        return value

def style(node, rules):
    node.style = {}
    for property, default_value in INHERITED_PROPERTIES.items():
        if node.parent:
            node.style[property] = node.parent.style[property]
        else:
            node.style[property] = default_value
    for selector, body in rules:
        if not selector.matches(node): continue
        for property, value in body.items():
            computed_value = compute_style(node, property, value)
            if not computed_value: continue
            node.style[property] = computed_value
    if isinstance(node, Element) and "style" in node.attributes:
        pairs = CSSParser(node.attributes["style"]).body()
        for property, value in pairs.items():
            computed_value = compute_style(node, property, value)
            node.style[property] = computed_value
    for child in node.children:
        style(child, rules)

def cascade_priority(rule):
    selector, body = rule
    return selector.priority

WIDTH, HEIGHT = 800, 600
HSTEP, VSTEP = 13, 18

BLOCK_ELEMENTS = [
    "html", "body", "article", "section", "nav", "aside",
    "h1", "h2", "h3", "h4", "h5", "h6", "hgroup", "header",
    "footer", "address", "p", "hr", "pre", "blockquote",
    "ol", "ul", "menu", "li", "dl", "dt", "dd", "figure",
    "figcaption", "main", "div", "table", "form", "fieldset",
    "legend", "details", "summary"
]

def layout_mode(node):
    if isinstance(node, Text):
        return "inline"
    elif node.children:
        for child in node.children:
            if isinstance(child, Text): continue
            if child.tag in BLOCK_ELEMENTS:
                return "block"
        return "inline"
    else:
        return "block"

class LineLayout:
    def __init__(self, node, parent, previous):
        self.node = node
        self.parent = parent
        self.previous = previous
        self.children = []

    def layout(self):
        self.width = self.parent.width
        self.x = self.parent.x

        if self.previous:
            self.y = self.previous.y + self.previous.height
        else:
            self.y = self.parent.y

        for word in self.children:
            word.layout()

        if not self.children:
            self.height = 0
            return

        max_ascent = max([word.font.metrics("ascent") 
                          for word in self.children])
        baseline = self.y + 1.2 * max_ascent
        for word in self.children:
            word.y = baseline - word.font.metrics("ascent")
        max_descent = max([word.font.metrics("descent")
                           for word in self.children])
        self.height = 1.2 * (max_ascent + max_descent)

    def paint(self, display_list):
        for child in self.children:
            child.paint(display_list)
            
class TextLayout:
    def __init__(self, node, word, parent, previous):
        self.node = node
        self.word = word
        self.children = []
        self.parent = parent
        self.previous = previous

    def layout(self):
        weight = self.node.style["font-weight"]
        style = self.node.style["font-style"]
        if style == "normal": style = "roman"
        size = int(float(self.node.style["font-size"][:-2]) * .75)
        self.font = tkinter.font.Font(
            size=size, weight=weight, slant=style)

        # Do not set self.y!!!
        self.width = self.font.measure(self.word)

        if self.previous:
            space = self.previous.font.measure(" ")
            self.x = self.previous.x + space + self.previous.width
        else:
            self.x = self.parent.x

        self.height = self.font.metrics("linespace")

    def paint(self, display_list):
        color = self.node.style["color"]
        display_list.append(
            DrawText(self.x, self.y, self.word, self.font, color))

class BlockLayout:
    def __init__(self, node, parent, previous):
        self.node = node
        self.parent = parent
        self.previous = previous
        self.children = []

    def layout(self):
        previous = None
        for child in self.node.children:
            if layout_mode(child) == "inline":
                next = InlineLayout(child, self, previous)
            else:
                next = BlockLayout(child, self, previous)
            self.children.append(next)
            previous = next

        self.width = self.parent.width
        self.x = self.parent.x

        if self.previous:
            self.y = self.previous.y + self.previous.height
        else:
            self.y = self.parent.y

        for child in self.children:
            child.layout()

        self.height = sum([child.height for child in self.children])

    def paint(self, display_list):
        for child in self.children:
            child.paint(display_list)

class InlineLayout:
    def __init__(self, node, parent, previous):
        self.node = node
        self.parent = parent
        self.previous = previous
        self.children = []

    def layout(self):
        self.width = self.parent.width
        self.x = self.parent.x

        if self.previous:
            self.y = self.previous.y + self.previous.height
        else:
            self.y = self.parent.y

        self.new_line()
        self.recurse(self.node)
        
        for line in self.children:
            line.layout()

        self.height = sum([line.height for line in self.children])

    def recurse(self, node):
        if isinstance(node, Text):
            self.text(node)
        else:
            if node.tag == "br":
                self.new_line()
            for child in node.children:
                self.recurse(child)

    def new_line(self):
        self.previous_word = None
        self.cursor_x = self.x
        last_line = self.children[-1] if self.children else None
        new_line = LineLayout(self.node, self, last_line)
        self.children.append(new_line)

    def text(self, node):
        weight = node.style["font-weight"]
        style = node.style["font-style"]
        if style == "normal": style = "roman"
        size = int(float(node.style["font-size"][:-2]) * .75)
        font = tkinter.font.Font(size=size, weight=weight, slant=style)
        for word in node.text.split():
            w = font.measure(word)
            if self.cursor_x + w > WIDTH - HSTEP:
                self.new_line()
            line = self.children[-1]
            text = TextLayout(node, word, line, self.previous_word)
            line.children.append(text)
            self.previous_word = text
            self.cursor_x += w + font.measure(" ")

    def paint(self, display_list):
        bgcolor = self.node.style.get("background-color",
                                      "transparent")
        if bgcolor != "transparent":
            x2, y2 = self.x + self.width, self.y + self.height
            rect = DrawRect(self.x, self.y, x2, y2, bgcolor)
            display_list.append(rect)
        for child in self.children:
            child.paint(display_list)

class DocumentLayout:
    def __init__(self, node):
        self.node = node
        self.parent = None
        self.previous = None
        self.children = []

    def layout(self):
        child = BlockLayout(self.node, self, None)
        self.children.append(child)

        self.width = WIDTH - 2*HSTEP
        self.x = HSTEP
        self.y = VSTEP
        child.layout()
        self.height = child.height + 2*VSTEP

    def paint(self, display_list):
        self.children[0].paint(display_list)

class DrawText:
    def __init__(self, x1, y1, text, font, color):
        self.top = y1
        self.left = x1
        self.text = text
        self.font = font
        self.color = color

        self.bottom = y1 + font.metrics("linespace")

    def execute(self, scroll, canvas):
        canvas.create_text(
            self.left, self.top - scroll,
            text=self.text,
            font=self.font,
            anchor='nw',
            fill=self.color,
        )

class DrawRect:
    def __init__(self, x1, y1, x2, y2, color):
        self.top = y1
        self.left = x1
        self.bottom = y2
        self.right = x2
        self.color = color

    def execute(self, scroll, canvas):
        canvas.create_rectangle(
            self.left, self.top - scroll,
            self.right, self.bottom - scroll,
            width=0,
            fill=self.color,
        )

SCROLL_STEP = 100
CHROME_PX = 100

class Tab:
    def __init__(self):
        self.history = []

        with open("browser6.css") as f:
            self.default_style_sheet = CSSParser(f.read()).parse()

    def load(self, url):
        self.scroll = 0
        self.url = url
        self.history.append(url)
        headers, body = request(url)
        nodes = HTMLParser(body).parse()

        rules = self.default_style_sheet.copy()
        links = [node.attributes["href"]
                 for node in tree_to_list(nodes, [])
                 if isinstance(node, Element)
                 and node.tag == "link"
                 and "href" in node.attributes
                 and node.attributes.get("rel") == "stylesheet"]
        for link in links:
            try:
                header, body = request(resolve_url(link, url))
            except:
                continue
            rules.extend(CSSParser(body).parse())
        style(nodes, sorted(rules, key=cascade_priority))

        self.document = DocumentLayout(nodes)
        self.document.layout()
        self.display_list = []
        self.document.paint(self.display_list)

    def draw(self, canvas):
        for cmd in self.display_list:
            if cmd.top > self.scroll + HEIGHT - CHROME_PX: continue
            if cmd.bottom < self.scroll: continue
            cmd.execute(self.scroll - CHROME_PX, canvas)

    def scrolldown(self):
        max_y = self.document.height - HEIGHT
        self.scroll = min(self.scroll + SCROLL_STEP, max_y)

    def click(self, x, y):
        y += self.scroll
        objs = [obj for obj in tree_to_list(self.document, [])
                if obj.x <= x < obj.x + obj.width
                and obj.y <= y < obj.y + obj.height]
        if not objs: return
        elt = objs[-1].node
        while elt:
            if isinstance(elt, Text):
                pass
            elif elt.tag == "a" and "href" in elt.attributes:
                url = resolve_url(elt.attributes["href"], self.url)
                return self.load(url)
            elt = elt.parent

    def go_back(self):
        if len(self.history) > 1:
            self.history.pop()
            back = self.history.pop()
            self.load(back)

class Browser:
    def __init__(self):
        self.window = tkinter.Tk()
        self.canvas = tkinter.Canvas(
            self.window,
            width=WIDTH,
            height=HEIGHT
        )
        self.canvas.pack()

        self.window.bind("<Down>", self.handle_down)
        self.window.bind("<Button-1>", self.handle_click)
        self.window.bind("<Key>", self.handle_key)
        self.window.bind("<Return>", self.handle_enter)

        self.tabs = []
        self.active_tab = None
        self.focus = None
        self.address_bar = ""

    def handle_down(self, e):
        self.tabs[self.active_tab].scrolldown()
        self.draw()

    def handle_click(self, e):
        self.focus = None
        if e.y < CHROME_PX:
            if 40 <= e.x < 40 + 80 * len(self.tabs) and 0 <= e.y < 40:
                self.active_tab = int((e.x - 40) / 80)
            elif 10 <= e.x < 30 and 10 <= e.y < 30:
                self.load("https://browser.engineering/")
            elif 10 <= e.x < 35 and 40 <= e.y < 90:
                self.tabs[self.active_tab].go_back()
            elif 50 <= e.x < WIDTH - 10 and 40 <= e.y < 90:
                self.focus = "address bar"
                self.address_bar = ""
        else:
            self.tabs[self.active_tab].click(e.x, e.y - CHROME_PX)
        self.draw()

    def handle_key(self, e):
        if len(e.char) == 0: return
        if not (0x20 <= ord(e.char) < 0x7f): return
        if self.focus == "address bar":
            self.address_bar += e.char
            self.draw()

    def handle_enter(self, e):
        if self.focus == "address bar":
            self.tabs[self.active_tab].load(self.address_bar)
            self.focus = None
            self.draw()

    def load(self, url):
        new_tab = Tab()
        new_tab.load(url)
        self.active_tab = len(self.tabs)
        self.tabs.append(new_tab)
        self.draw()

    def draw(self):
        self.canvas.delete("all")
        self.tabs[self.active_tab].draw(self.canvas)
        self.canvas.create_rectangle(
            0, 0, WIDTH, CHROME_PX, fill="white")

        tabfont = tkinter.font.Font(size=20)
        for i, tab in enumerate(self.tabs):
            name = "Tab {}".format(i)
            x1, x2 = 40 + 80 * i, 120 + 80 * i
            self.canvas.create_line(x1, 0, x1, 40)
            self.canvas.create_line(x2, 0, x2, 40)
            self.canvas.create_text(
                x1 + 10, 10, text=name, font=tabfont, anchor="nw")
            if i == self.active_tab:
                self.canvas.create_line(0, 40, x1, 40)
                self.canvas.create_line(x2, 40, WIDTH, 40)

        buttonfont = tkinter.font.Font(size=30)
        self.canvas.create_rectangle(10, 10, 30, 30, width=1)
        self.canvas.create_text(
            11, 0, font=buttonfont, text="+", anchor="nw")

        self.canvas.create_rectangle(40, 50, WIDTH - 10, 90, width=1)
        if self.focus == "address bar":
            self.canvas.create_text(
                55, 55, anchor='nw', text=self.address_bar,
                font=buttonfont)
            w = buttonfont.measure(self.address_bar)
            self.canvas.create_line(55 + w, 55, 55 + w, 85)
        else:
            url = self.tabs[self.active_tab].url
            self.canvas.create_text(
                55, 55, anchor='nw', text=url, font=buttonfont)

        self.canvas.create_rectangle(10, 50, 35, 90, width=1)
        self.canvas.create_polygon(
            15, 70, 30, 55, 30, 85, fill='black')
<<<<<<< HEAD

    def load(self, url):
        new_tab = Tab()
        new_tab.load(url)
        self.active_tab = len(self.tabs)
        self.tabs.append(new_tab)
        self.draw()
=======
>>>>>>> 64ac9af3


if __name__ == "__main__":
    import sys
    Browser().load(sys.argv[1])
    tkinter.mainloop()<|MERGE_RESOLUTION|>--- conflicted
+++ resolved
@@ -769,16 +769,6 @@
         self.canvas.create_rectangle(10, 50, 35, 90, width=1)
         self.canvas.create_polygon(
             15, 70, 30, 55, 30, 85, fill='black')
-<<<<<<< HEAD
-
-    def load(self, url):
-        new_tab = Tab()
-        new_tab.load(url)
-        self.active_tab = len(self.tabs)
-        self.tabs.append(new_tab)
-        self.draw()
-=======
->>>>>>> 64ac9af3
 
 
 if __name__ == "__main__":
